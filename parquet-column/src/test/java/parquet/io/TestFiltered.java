/**
 * Copyright 2012 Twitter, Inc.
 *
 * Licensed under the Apache License, Version 2.0 (the "License");
 * you may not use this file except in compliance with the License.
 * You may obtain a copy of the License at
 *
 * http://www.apache.org/licenses/LICENSE-2.0
 *
 * Unless required by applicable law or agreed to in writing, software
 * distributed under the License is distributed on an "AS IS" BASIS,
 * WITHOUT WARRANTIES OR CONDITIONS OF ANY KIND, either express or implied.
 * See the License for the specific language governing permissions and
 * limitations under the License.
 */
package parquet.io;

import static org.junit.Assert.assertEquals;
import static parquet.example.Paper.r1;
import static parquet.example.Paper.r2;
import static parquet.example.Paper.schema;
import static parquet.filter.AndRecordFilter.and;
import static parquet.filter.ColumnPredicates.equalTo;
import static parquet.filter.ColumnRecordFilter.column;
import static parquet.filter.PagedRecordFilter.page;

import java.util.ArrayList;
import java.util.List;

import org.junit.Test;

import parquet.column.impl.ColumnWriteStoreImpl;
import parquet.column.page.mem.MemPageStore;
import parquet.example.data.Group;
import parquet.example.data.GroupWriter;
import parquet.example.data.simple.convert.GroupRecordConverter;
import parquet.io.api.RecordMaterializer;

<<<<<<< HEAD
=======
import static org.junit.Assert.assertNotNull;
import static org.junit.Assert.assertEquals;
import static org.junit.Assert.assertNull;
import static parquet.example.Paper.r1;
import static parquet.example.Paper.r2;
import static parquet.example.Paper.schema;
import static parquet.filter.AndRecordFilter.and;
import static parquet.filter.OrRecordFilter.or;
import static parquet.filter.NotRecordFilter.not;
import static parquet.filter.PagedRecordFilter.page;
import static parquet.filter.ColumnPredicates.PredicateFunction;
import static parquet.filter.ColumnPredicates.LongPredicateFunction;
import static parquet.filter.ColumnPredicates.equalTo;
import static parquet.filter.ColumnPredicates.applyFunctionToLong;
import static parquet.filter.ColumnPredicates.applyFunctionToString;
import static parquet.filter.ColumnRecordFilter.column;

>>>>>>> c9146a6e
public class TestFiltered {

  /* Class that implements applyFunction filter for long. Checks for long greater than 15. */
  public class LongGreaterThan15Predicate implements LongPredicateFunction {
    @Override
    public boolean functionToApply(long input) {
	return input > 15;
    }
  };

  /* Class that implements applyFunction filter for string. Checks for string ending in 'A'. */
  public class StringEndsWithAPredicate implements PredicateFunction<String> {
    @Override
    public boolean functionToApply(String input) {
	return input.endsWith("A");
    }
  };

  private List<Group> readAll(RecordReader<Group> reader) {
    List<Group> result = new ArrayList<Group>();
    Group g;
    while ((g = reader.read()) != null) {
      result.add(g);
    }
    return result;
  }

  private void readOne(RecordReader<Group> reader, String message, Group expected) {
    List<Group> result = readAll(reader);
    assertEquals(message + ": " + result, 1, result.size());
    assertEquals("filtering did not return the correct record", expected.toString(), result.get(0).toString());
  }

  @Test
  public void testFilterOnInteger() {
    MessageColumnIO columnIO =  new ColumnIOFactory(true).getColumnIO(schema);
    MemPageStore memPageStore = writeTestRecords(columnIO, 1);

    // Get first record
    RecordMaterializer<Group> recordConverter = new GroupRecordConverter(schema);
    RecordReaderImplementation<Group> recordReader = (RecordReaderImplementation<Group>)
        columnIO.getRecordReader(memPageStore, recordConverter,
            column("DocId", equalTo(10l)));

    readOne(recordReader, "r2 filtered out", r1);

    // Get second record
    recordReader = (RecordReaderImplementation<Group>)
        columnIO.getRecordReader(memPageStore, recordConverter,
            column("DocId", equalTo(20l)));

    readOne(recordReader, "r1 filtered out", r2);

  }

  @Test
  public void testApplyFunctionFilterOnLong() {
    MessageColumnIO columnIO =  new ColumnIOFactory(true).getColumnIO(schema);
    MemPageStore memPageStore = writeTestRecords(columnIO, 1);

    // Get first record
    RecordMaterializer<Group> recordConverter = new GroupRecordConverter(schema);
    RecordReaderImplementation<Group> recordReader = (RecordReaderImplementation<Group>)
        columnIO.getRecordReader(memPageStore, recordConverter,
            column("DocId", equalTo(10l)));

    readOne(recordReader, "r2 filtered out", r1);

    // Get second record    
    recordReader = (RecordReaderImplementation<Group>)
        columnIO.getRecordReader(memPageStore, recordConverter,
				 column("DocId", applyFunctionToLong (new LongGreaterThan15Predicate())));

    readOne(recordReader, "r1 filtered out", r2);
  }

  @Test
  public void testFilterOnString() {
    MessageColumnIO columnIO =  new ColumnIOFactory(true).getColumnIO(schema);
    MemPageStore memPageStore = writeTestRecords(columnIO, 1);

    // First try matching against the A url in record 1
    RecordMaterializer<Group> recordConverter = new GroupRecordConverter(schema);
    RecordReaderImplementation<Group> recordReader = (RecordReaderImplementation<Group>)
        columnIO.getRecordReader(memPageStore, recordConverter,
            column("Name.Url", equalTo("http://A")));

    readOne(recordReader, "r2 filtered out", r1);

    // Second try matching against the B url in record 1 - it should fail as we only match
    // against the first instance of a
    recordReader = (RecordReaderImplementation<Group>)
        columnIO.getRecordReader(memPageStore, recordConverter,
            column("Name.Url", equalTo("http://B")));

    List<Group> all = readAll(recordReader);
    assertEquals("There should be no matching records: " + all , 0, all.size());

    // Finally try matching against the C url in record 2
    recordReader = (RecordReaderImplementation<Group>)
        columnIO.getRecordReader(memPageStore, recordConverter,
            column("Name.Url", equalTo("http://C")));

    readOne(recordReader, "r1 filtered out", r2);

  }

  @Test
  public void testApplyFunctionFilterOnString() {
    MessageColumnIO columnIO =  new ColumnIOFactory(true).getColumnIO(schema);
    MemPageStore memPageStore = writeTestRecords(columnIO, 1);

    // First try matching against the A url in record 1
    RecordMaterializer<Group> recordConverter = new GroupRecordConverter(schema);
    RecordReaderImplementation<Group> recordReader = (RecordReaderImplementation<Group>)
        columnIO.getRecordReader(memPageStore, recordConverter,
				 column("Name.Url", applyFunctionToString (new StringEndsWithAPredicate ())));

    readOne(recordReader, "r2 filtered out", r1);

    // Second try matching against the B url in record 1 - it should fail as we only match
    // against the first instance of a
    recordReader = (RecordReaderImplementation<Group>)
        columnIO.getRecordReader(memPageStore, recordConverter,
            column("Name.Url", equalTo("http://B")));

    List<Group> all = readAll(recordReader);
    assertEquals("There should be no matching records: " + all , 0, all.size());

    // Finally try matching against the C url in record 2
    recordReader = (RecordReaderImplementation<Group>)
        columnIO.getRecordReader(memPageStore, recordConverter,
            column("Name.Url", equalTo("http://C")));

    readOne(recordReader, "r1 filtered out", r2);

  }

  @Test
  public void testPaged() {
    MessageColumnIO columnIO =  new ColumnIOFactory(true).getColumnIO(schema);
    MemPageStore memPageStore = writeTestRecords(columnIO, 6);

    RecordMaterializer<Group> recordConverter = new GroupRecordConverter(schema);
    RecordReaderImplementation<Group> recordReader = (RecordReaderImplementation<Group>)
        columnIO.getRecordReader(memPageStore, recordConverter,
                                 page(4, 4));

    List<Group> all = readAll(recordReader);
    assertEquals("expecting records " + all, 4, all.size());
    for (int i = 0; i < all.size(); i++) {
      assertEquals("expecting record", (i%2 == 0 ? r2 : r1).toString(), all.get(i).toString());
    }
  }

  @Test
  public void testFilteredAndPaged() {
    MessageColumnIO columnIO =  new ColumnIOFactory(true).getColumnIO(schema);
    MemPageStore memPageStore = writeTestRecords(columnIO, 8);

    RecordMaterializer<Group> recordConverter = new GroupRecordConverter(schema);
    RecordReaderImplementation<Group> recordReader = (RecordReaderImplementation<Group>)
        columnIO.getRecordReader(memPageStore, recordConverter,
            and(column("DocId", equalTo(10l)), page(2, 4)));

    List<Group> all = readAll(recordReader);
    assertEquals("expecting 4 records " + all, 4, all.size());
    for (int i = 0; i < all.size(); i++) {
      assertEquals("expecting record1", r1.toString(), all.get(i).toString());
    }

  }

  @Test
  public void testFilteredOrPaged() {
    MessageColumnIO columnIO =  new ColumnIOFactory(true).getColumnIO(schema);
    MemPageStore memPageStore = writeTestRecords(columnIO, 8);

    RecordMaterializer<Group> recordConverter = new GroupRecordConverter(schema);
    RecordReaderImplementation<Group> recordReader = (RecordReaderImplementation<Group>)
        columnIO.getRecordReader(memPageStore, recordConverter,
				 or(column("DocId", equalTo(10l)), 
				    column("DocId", equalTo(20l))));

    List<Group> all = readAll(recordReader);
    assertEquals("expecting 8 records " + all, 16, all.size());
    for (int i = 0; i < all.size () / 2; i++) {
      assertEquals("expecting record1", r1.toString(), all.get(2 * i).toString());
      assertEquals("expecting record2", r2.toString(), all.get(2 * i + 1).toString());
    }
  }

  @Test
  public void testFilteredNotPaged() {
    MessageColumnIO columnIO =  new ColumnIOFactory(true).getColumnIO(schema);
    MemPageStore memPageStore = writeTestRecords(columnIO, 8);

    RecordMaterializer<Group> recordConverter = new GroupRecordConverter(schema);
    RecordReaderImplementation<Group> recordReader = (RecordReaderImplementation<Group>)
        columnIO.getRecordReader(memPageStore, recordConverter,
				 not(column("DocId", equalTo(10l))));

    List<Group> all = readAll(recordReader);
    assertEquals("expecting 8 records " + all, 8, all.size());
    for (int i = 0; i < all.size(); i++) {
      assertEquals("expecting record2", r2.toString(), all.get(i).toString());
    }
  }

  private MemPageStore writeTestRecords(MessageColumnIO columnIO, int number) {
    MemPageStore memPageStore = new MemPageStore(number * 2);
    ColumnWriteStoreImpl columns = new ColumnWriteStoreImpl(memPageStore, 800, 800, 800, false);

    GroupWriter groupWriter = new GroupWriter(columnIO.getRecordWriter(columns), schema);
    for ( int i = 0; i < number; i++ ) {
      groupWriter.write(r1);
      groupWriter.write(r2);
    }
    columns.flush();
    return memPageStore;
  }
}<|MERGE_RESOLUTION|>--- conflicted
+++ resolved
@@ -20,8 +20,12 @@
 import static parquet.example.Paper.r2;
 import static parquet.example.Paper.schema;
 import static parquet.filter.AndRecordFilter.and;
+import static parquet.filter.ColumnPredicates.applyFunctionToLong;
+import static parquet.filter.ColumnPredicates.applyFunctionToString;
 import static parquet.filter.ColumnPredicates.equalTo;
 import static parquet.filter.ColumnRecordFilter.column;
+import static parquet.filter.NotRecordFilter.not;
+import static parquet.filter.OrRecordFilter.or;
 import static parquet.filter.PagedRecordFilter.page;
 
 import java.util.ArrayList;
@@ -34,35 +38,17 @@
 import parquet.example.data.Group;
 import parquet.example.data.GroupWriter;
 import parquet.example.data.simple.convert.GroupRecordConverter;
+import parquet.filter.ColumnPredicates.LongPredicateFunction;
+import parquet.filter.ColumnPredicates.PredicateFunction;
 import parquet.io.api.RecordMaterializer;
 
-<<<<<<< HEAD
-=======
-import static org.junit.Assert.assertNotNull;
-import static org.junit.Assert.assertEquals;
-import static org.junit.Assert.assertNull;
-import static parquet.example.Paper.r1;
-import static parquet.example.Paper.r2;
-import static parquet.example.Paper.schema;
-import static parquet.filter.AndRecordFilter.and;
-import static parquet.filter.OrRecordFilter.or;
-import static parquet.filter.NotRecordFilter.not;
-import static parquet.filter.PagedRecordFilter.page;
-import static parquet.filter.ColumnPredicates.PredicateFunction;
-import static parquet.filter.ColumnPredicates.LongPredicateFunction;
-import static parquet.filter.ColumnPredicates.equalTo;
-import static parquet.filter.ColumnPredicates.applyFunctionToLong;
-import static parquet.filter.ColumnPredicates.applyFunctionToString;
-import static parquet.filter.ColumnRecordFilter.column;
-
->>>>>>> c9146a6e
 public class TestFiltered {
 
   /* Class that implements applyFunction filter for long. Checks for long greater than 15. */
   public class LongGreaterThan15Predicate implements LongPredicateFunction {
     @Override
     public boolean functionToApply(long input) {
-	return input > 15;
+      return input > 15;
     }
   };
 
@@ -70,7 +56,7 @@
   public class StringEndsWithAPredicate implements PredicateFunction<String> {
     @Override
     public boolean functionToApply(String input) {
-	return input.endsWith("A");
+      return input.endsWith("A");
     }
   };
 
@@ -124,10 +110,10 @@
 
     readOne(recordReader, "r2 filtered out", r1);
 
-    // Get second record    
-    recordReader = (RecordReaderImplementation<Group>)
-        columnIO.getRecordReader(memPageStore, recordConverter,
-				 column("DocId", applyFunctionToLong (new LongGreaterThan15Predicate())));
+    // Get second record
+    recordReader = (RecordReaderImplementation<Group>)
+        columnIO.getRecordReader(memPageStore, recordConverter,
+            column("DocId", applyFunctionToLong (new LongGreaterThan15Predicate())));
 
     readOne(recordReader, "r1 filtered out", r2);
   }
@@ -172,7 +158,7 @@
     RecordMaterializer<Group> recordConverter = new GroupRecordConverter(schema);
     RecordReaderImplementation<Group> recordReader = (RecordReaderImplementation<Group>)
         columnIO.getRecordReader(memPageStore, recordConverter,
-				 column("Name.Url", applyFunctionToString (new StringEndsWithAPredicate ())));
+            column("Name.Url", applyFunctionToString (new StringEndsWithAPredicate ())));
 
     readOne(recordReader, "r2 filtered out", r1);
 
@@ -237,8 +223,8 @@
     RecordMaterializer<Group> recordConverter = new GroupRecordConverter(schema);
     RecordReaderImplementation<Group> recordReader = (RecordReaderImplementation<Group>)
         columnIO.getRecordReader(memPageStore, recordConverter,
-				 or(column("DocId", equalTo(10l)), 
-				    column("DocId", equalTo(20l))));
+            or(column("DocId", equalTo(10l)),
+                column("DocId", equalTo(20l))));
 
     List<Group> all = readAll(recordReader);
     assertEquals("expecting 8 records " + all, 16, all.size());
@@ -256,7 +242,7 @@
     RecordMaterializer<Group> recordConverter = new GroupRecordConverter(schema);
     RecordReaderImplementation<Group> recordReader = (RecordReaderImplementation<Group>)
         columnIO.getRecordReader(memPageStore, recordConverter,
-				 not(column("DocId", equalTo(10l))));
+            not(column("DocId", equalTo(10l))));
 
     List<Group> all = readAll(recordReader);
     assertEquals("expecting 8 records " + all, 8, all.size());
