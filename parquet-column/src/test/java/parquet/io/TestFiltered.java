--- conflicted
+++ resolved
@@ -215,7 +215,6 @@
     }
 
   }
-<<<<<<< HEAD
 
   @Test
   public void testFilteredOrPaged() {
@@ -253,9 +252,6 @@
     }
   }
 
-=======
-    
->>>>>>> cfd63fd6
   private MemPageStore writeTestRecords(MessageColumnIO columnIO, int number) {
     MemPageStore memPageStore = new MemPageStore(number * 2);
     ColumnWriteStoreImpl columns = new ColumnWriteStoreImpl(memPageStore, 800, 800, false);
