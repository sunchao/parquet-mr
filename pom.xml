--- conflicted
+++ resolved
@@ -83,11 +83,7 @@
     <cascading.version>2.7.1</cascading.version>
     <cascading3.version>3.1.2</cascading3.version>
     <parquet.format.version>2.7.0</parquet.format.version>
-<<<<<<< HEAD
-    <previous.version>1.7.0</previous.version>
-=======
     <previous.version>1.11.0</previous.version>
->>>>>>> ac7840ce
     <thrift.executable>thrift</thrift.executable>
     <format.thrift.executable>thrift</format.thrift.executable>
     <scala.version>2.12.8</scala.version>
@@ -273,7 +269,6 @@
                   <includes>
                     <include>${jackson.groupId}:*</include>
                     <include>it.unimi.dsi:fastutil</include>
-                    <include>com.google.guava:guava</include>
                   </includes>
                 </artifactSet>
                 <!-- Shade jackson but do not include any class. Let parquet-jackson handle this -->
@@ -295,8 +290,8 @@
                     <shadedPattern>${shade.prefix}.it.unimi.dsi</shadedPattern>
                   </relocation>
                   <relocation>
-                    <pattern>com.google.guava</pattern>
-                    <shadedPattern>${shade.prefix}.com.google.guava</shadedPattern>
+                    <pattern>com.google.common</pattern>
+                    <shadedPattern>${shade.prefix}.com.google.common</shadedPattern>
                   </relocation>
                 </relocations>
               </configuration>
